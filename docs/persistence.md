--- conflicted
+++ resolved
@@ -120,31 +120,20 @@
 ```
 
 # Adding support for new database
-<<<<<<< HEAD
-As mentioned before, cadence can only work against a database that supports multi-row single shard transactions. The top level
-persistence API interface can be found [here](https://github.com/temporalio/temporal/blob/master/common/persistence/dataInterfaces.go).
-Any database that supports this interface can be plugged in with cadence server. For databases that don't support SQL
-interface, implementing this interface is the only way to make it work with cadence. 
-=======
 
 ## For Any Database
-Cadence can only work against a database that supports multi-row single shard transactions. The top level
-persistence API interface can be found [here](https://github.com/uber/cadence/blob/master/common/persistence/dataInterfaces.go).
+Temporal can only work against a database that supports multi-row single shard transactions. The top level
+persistence API interface can be found [here](https://github.com/temporalio/temporal/blob/master/common/persistence/dataInterfaces.go).
 Currently this is only implemented with Cassandra. 
 
 ## For SQL Database
 As there are many shared concepts and functionalities in SQL database, we abstracted those common code so that is much easier to implement persistence interfaces with any SQL database. It requires your database supports SQL operations like explicit transaction(with pessimistic locking)
->>>>>>> 618d7cc0
 
 This interface is tied to a specific schema i.e. the way data is laid out across tables and the table
 names themselves are fixed. However, you get the flexibility wrt how you store the data within a table (i.e. column names and
 types are not fixed). The API interface can be found [here](https://github.com/temporalio/temporal/blob/master/common/persistence/sql/plugins/interfaces.go).
 It's basically a CRUD API for every table in the schema. A sample schema definition for mysql that uses this interface
-<<<<<<< HEAD
 can be found [here](https://github.com/temporalio/temporal/blob/master/schema/mysql/v57/cadence/schema.sql)
-=======
-can be found [here](https://github.com/uber/cadence/blob/master/schema/mysql/v57/cadence/schema.sql)
 
 Any database that supports this interface can be plugged in with cadence server. 
-We have implemented Postgres within the repo, and also here is [**an example**](https://github.com/longquanzheng/cadence-extensions/tree/master/cadence-sqlite) to implement any database externally. 
->>>>>>> 618d7cc0
+We have implemented Postgres within the repo, and also here is [**an example**](https://github.com/longquanzheng/cadence-extensions/tree/master/cadence-sqlite) to implement any database externally. 