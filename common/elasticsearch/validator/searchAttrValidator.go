--- conflicted
+++ resolved
@@ -27,22 +27,14 @@
 import (
 	"fmt"
 
-<<<<<<< HEAD
 	commonpb "go.temporal.io/temporal-proto/common"
 	"go.temporal.io/temporal-proto/serviceerror"
 
+	"github.com/temporalio/temporal/common"
 	"github.com/temporalio/temporal/common/definition"
 	"github.com/temporalio/temporal/common/log"
 	"github.com/temporalio/temporal/common/log/tag"
 	"github.com/temporalio/temporal/common/service/dynamicconfig"
-=======
-	gen "github.com/uber/cadence/.gen/go/shared"
-	"github.com/uber/cadence/common"
-	"github.com/uber/cadence/common/definition"
-	"github.com/uber/cadence/common/log"
-	"github.com/uber/cadence/common/log/tag"
-	"github.com/uber/cadence/common/service/dynamicconfig"
->>>>>>> 651a26b2
 )
 
 // SearchAttributesValidator is used to validate search attributes
@@ -91,23 +83,16 @@
 	validAttr := sv.validSearchAttributes()
 	for key, val := range fields {
 		// verify: key is whitelisted
-<<<<<<< HEAD
-		if !sv.isValidSearchAttributes(key) {
+		if !sv.isValidSearchAttributesKey(validAttr, key) {
 			sv.logger.WithTags(tag.ESKey(key), tag.WorkflowNamespace(namespace)).
-				Error("invalid search attribute")
-			return serviceerror.NewInvalidArgument(fmt.Sprintf("%s is not valid search attribute", key))
-=======
-		if !sv.isValidSearchAttributesKey(validAttr, key) {
-			sv.logger.WithTags(tag.ESKey(key), tag.WorkflowDomainName(domain)).
 				Error("invalid search attribute key")
-			return &gen.BadRequestError{Message: fmt.Sprintf("%s is not a valid search attribute key", key)}
+			return serviceerror.NewInvalidArgument(fmt.Sprintf("%s is not valid search attribute key", key))
 		}
 		// verify: value has the correct type
 		if !sv.isValidSearchAttributesValue(validAttr, key, val) {
-			sv.logger.WithTags(tag.ESKey(key), tag.ESValue(val), tag.WorkflowDomainName(domain)).
+			sv.logger.WithTags(tag.ESKey(key), tag.ESValue(val), tag.WorkflowNamespace(namespace)).
 				Error("invalid search attribute value")
-			return &gen.BadRequestError{Message: fmt.Sprintf("%s is not a valid search attribute value for key %s", val, key)}
->>>>>>> 651a26b2
+			return serviceerror.NewInvalidArgument(fmt.Sprintf("%s is not a valid search attribute value for key %s", val, key))
 		}
 		// verify: key is not system reserved
 		if definition.IsSystemIndexedKey(key) {
@@ -149,7 +134,7 @@
 	key string,
 	value []byte,
 ) bool {
-	valueType := common.ConvertIndexedValueTypeToThriftType(validAttr[key], sv.logger)
+	valueType := common.ConvertIndexedValueTypeToProtoType(validAttr[key], sv.logger)
 	_, err := common.DeserializeSearchAttributeValue(value, valueType)
 	return err == nil
 }