--- conflicted
+++ resolved
@@ -26,16 +26,12 @@
 	"sync/atomic"
 	"time"
 
-<<<<<<< HEAD
 	"github.com/gogo/protobuf/types"
 
 	"github.com/temporalio/temporal/.gen/proto/persistenceblobs"
-	"github.com/temporalio/temporal/common/primitives"
-
-	workflow "github.com/temporalio/temporal/.gen/go/shared"
+
 	"github.com/temporalio/temporal/common"
 	"github.com/temporalio/temporal/common/backoff"
-	"github.com/temporalio/temporal/common/cache"
 	"github.com/temporalio/temporal/common/clock"
 	"github.com/temporalio/temporal/common/log"
 	"github.com/temporalio/temporal/common/log/tag"
@@ -43,18 +39,6 @@
 	"github.com/temporalio/temporal/common/persistence"
 	"github.com/temporalio/temporal/common/quotas"
 	"github.com/temporalio/temporal/common/service/dynamicconfig"
-	"github.com/temporalio/temporal/service/worker/archiver"
-=======
-	"github.com/uber/cadence/common"
-	"github.com/uber/cadence/common/backoff"
-	"github.com/uber/cadence/common/clock"
-	"github.com/uber/cadence/common/log"
-	"github.com/uber/cadence/common/log/tag"
-	"github.com/uber/cadence/common/metrics"
-	"github.com/uber/cadence/common/persistence"
-	"github.com/uber/cadence/common/quotas"
-	"github.com/uber/cadence/common/service/dynamicconfig"
->>>>>>> f0d5b1ba
 )
 
 var (
@@ -367,215 +351,6 @@
 	return atomic.LoadUint64(&t.timerFiredCount)
 }
 
-<<<<<<< HEAD
-func (t *timerQueueProcessorBase) getDomainIDAndWorkflowExecution(
-	task *persistenceblobs.TimerTaskInfo,
-) (string, workflow.WorkflowExecution) {
-
-	return primitives.UUIDString(task.DomainID), workflow.WorkflowExecution{
-		WorkflowId: common.StringPtr(task.WorkflowID),
-		RunId:      common.StringPtr(primitives.UUIDString(task.RunID)),
-	}
-}
-
-func (t *timerQueueProcessorBase) processDeleteHistoryEvent(
-	task *persistenceblobs.TimerTaskInfo,
-) (retError error) {
-
-	context, release, err := t.cache.getOrCreateWorkflowExecutionForBackground(t.getDomainIDAndWorkflowExecution(task))
-	if err != nil {
-		return err
-	}
-	defer func() { release(retError) }()
-
-	mutableState, err := loadMutableStateForTimerTask(context, task, t.metricsClient, t.logger)
-	if err != nil {
-		return err
-	}
-	if mutableState == nil || mutableState.IsWorkflowExecutionRunning() {
-		return nil
-	}
-
-	lastWriteVersion, err := mutableState.GetLastWriteVersion()
-	if err != nil {
-		return err
-	}
-	ok, err := verifyTaskVersion(t.shard, t.logger, primitives.UUIDString(task.DomainID), lastWriteVersion, task.Version, task)
-	if err != nil || !ok {
-		return err
-	}
-
-	domainCacheEntry, err := t.historyService.shard.GetDomainCache().GetDomainByID(primitives.UUIDString(task.DomainID))
-	if err != nil {
-		return err
-	}
-	clusterConfiguredForHistoryArchival := t.shard.GetService().GetArchivalMetadata().GetHistoryConfig().ClusterConfiguredForArchival()
-	domainConfiguredForHistoryArchival := domainCacheEntry.GetConfig().HistoryArchivalStatus == workflow.ArchivalStatusEnabled
-	archiveHistory := clusterConfiguredForHistoryArchival && domainConfiguredForHistoryArchival
-
-	// TODO: @ycyang once archival backfill is in place cluster:paused && domain:enabled should be a nop rather than a delete
-	if archiveHistory {
-		t.metricsClient.IncCounter(metrics.HistoryProcessDeleteHistoryEventScope, metrics.WorkflowCleanupArchiveCount)
-		return t.archiveWorkflow(task, context, mutableState, domainCacheEntry)
-	}
-
-	t.metricsClient.IncCounter(metrics.HistoryProcessDeleteHistoryEventScope, metrics.WorkflowCleanupDeleteCount)
-	return t.deleteWorkflow(task, context, mutableState)
-}
-
-func (t *timerQueueProcessorBase) deleteWorkflow(
-	task *persistenceblobs.TimerTaskInfo,
-	context workflowExecutionContext,
-	msBuilder mutableState,
-) error {
-
-	if err := t.deleteCurrentWorkflowExecution(task); err != nil {
-		return err
-	}
-
-	if err := t.deleteWorkflowExecution(task); err != nil {
-		return err
-	}
-
-	if err := t.deleteWorkflowHistory(task, msBuilder); err != nil {
-		return err
-	}
-
-	if err := t.deleteWorkflowVisibility(task); err != nil {
-		return err
-	}
-	// calling clear here to force accesses of mutable state to read database
-	// if this is not called then callers will get mutable state even though its been removed from database
-	context.clear()
-	return nil
-}
-
-func (t *timerQueueProcessorBase) archiveWorkflow(
-	task *persistenceblobs.TimerTaskInfo,
-	workflowContext workflowExecutionContext,
-	msBuilder mutableState,
-	domainCacheEntry *cache.DomainCacheEntry,
-) error {
-	branchToken, err := msBuilder.GetCurrentBranchToken()
-	if err != nil {
-		return err
-	}
-	closeFailoverVersion, err := msBuilder.GetLastWriteVersion()
-	if err != nil {
-		return err
-	}
-
-	req := &archiver.ClientRequest{
-		ArchiveRequest: &archiver.ArchiveRequest{
-			DomainID:             primitives.UUIDString(task.DomainID),
-			WorkflowID:           task.WorkflowID,
-			RunID:                primitives.UUIDString(task.RunID),
-			DomainName:           domainCacheEntry.GetInfo().Name,
-			ShardID:              t.shard.GetShardID(),
-			Targets:              []archiver.ArchivalTarget{archiver.ArchiveTargetHistory},
-			URI:                  domainCacheEntry.GetConfig().HistoryArchivalURI,
-			NextEventID:          msBuilder.GetNextEventID(),
-			BranchToken:          branchToken,
-			CloseFailoverVersion: closeFailoverVersion,
-		},
-		CallerService:        common.HistoryServiceName,
-		AttemptArchiveInline: false, // archive in workflow by default
-	}
-	executionStats, err := workflowContext.loadExecutionStats()
-	if err == nil && executionStats.HistorySize < int64(t.config.TimerProcessorHistoryArchivalSizeLimit()) {
-		req.AttemptArchiveInline = true
-	}
-
-	ctx, cancel := ctx.WithTimeout(ctx.Background(), t.config.TimerProcessorArchivalTimeLimit())
-	defer cancel()
-	resp, err := t.historyService.archivalClient.Archive(ctx, req)
-	if err != nil {
-		return err
-	}
-
-	if err := t.deleteCurrentWorkflowExecution(task); err != nil {
-		return err
-	}
-	if err := t.deleteWorkflowExecution(task); err != nil {
-		return err
-	}
-	// delete workflow history if history archival is not needed or history as been archived inline
-	if resp.HistoryArchivedInline {
-		t.metricsClient.IncCounter(metrics.HistoryProcessDeleteHistoryEventScope, metrics.WorkflowCleanupDeleteHistoryInlineCount)
-		if err := t.deleteWorkflowHistory(task, msBuilder); err != nil {
-			return err
-		}
-	}
-	// delete visibility record here regardless if it's been archived inline or not
-	// since the entire record is included as part of the archive request.
-	if err := t.deleteWorkflowVisibility(task); err != nil {
-		return err
-	}
-	// calling clear here to force accesses of mutable state to read database
-	// if this is not called then callers will get mutable state even though its been removed from database
-	workflowContext.clear()
-	return nil
-}
-
-func (t *timerQueueProcessorBase) deleteWorkflowExecution(
-	task *persistenceblobs.TimerTaskInfo,
-) error {
-
-	op := func() error {
-		return t.executionManager.DeleteWorkflowExecution(&persistence.DeleteWorkflowExecutionRequest{
-			DomainID:   primitives.UUIDString(task.DomainID),
-			WorkflowID: task.WorkflowID,
-			RunID:      primitives.UUIDString(task.RunID),
-		})
-	}
-	return backoff.Retry(op, persistenceOperationRetryPolicy, common.IsPersistenceTransientError)
-}
-
-func (t *timerQueueProcessorBase) deleteCurrentWorkflowExecution(
-	task *persistenceblobs.TimerTaskInfo,
-) error {
-
-	op := func() error {
-		return t.executionManager.DeleteCurrentWorkflowExecution(&persistence.DeleteCurrentWorkflowExecutionRequest{
-			DomainID:   primitives.UUIDString(task.DomainID),
-			WorkflowID: task.WorkflowID,
-			RunID:      primitives.UUIDString(task.RunID),
-		})
-	}
-	return backoff.Retry(op, persistenceOperationRetryPolicy, common.IsPersistenceTransientError)
-}
-
-func (t *timerQueueProcessorBase) deleteWorkflowHistory(
-	task *persistenceblobs.TimerTaskInfo,
-	msBuilder mutableState,
-) error {
-
-	op := func() error {
-		branchToken, err := msBuilder.GetCurrentBranchToken()
-		if err != nil {
-			return err
-		}
-		return t.historyService.historyV2Mgr.DeleteHistoryBranch(&persistence.DeleteHistoryBranchRequest{
-			BranchToken: branchToken,
-			ShardID:     common.IntPtr(t.shard.GetShardID()),
-		})
-
-	}
-	return backoff.Retry(op, persistenceOperationRetryPolicy, common.IsPersistenceTransientError)
-}
-
-func (t *timerQueueProcessorBase) deleteWorkflowVisibility(
-	task *persistenceblobs.TimerTaskInfo,
-) error {
-
-	op := func() error {
-		return t.historyService.DeleteExecutionFromVisibility(task)
-	}
-	return backoff.Retry(op, persistenceOperationRetryPolicy, common.IsPersistenceTransientError)
-}
-
-=======
->>>>>>> f0d5b1ba
 //nolint:unused
 func (t *timerQueueProcessorBase) getTimerTaskType(
 	taskType int,
