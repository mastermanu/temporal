// The MIT License
//
// Copyright (c) 2020 Temporal Technologies Inc.  All rights reserved.
//
// Copyright (c) 2020 Uber Technologies, Inc.
//
// Permission is hereby granted, free of charge, to any person obtaining a copy
// of this software and associated documentation files (the "Software"), to deal
// in the Software without restriction, including without limitation the rights
// to use, copy, modify, merge, publish, distribute, sublicense, and/or sell
// copies of the Software, and to permit persons to whom the Software is
// furnished to do so, subject to the following conditions:
//
// The above copyright notice and this permission notice shall be included in
// all copies or substantial portions of the Software.
//
// THE SOFTWARE IS PROVIDED "AS IS", WITHOUT WARRANTY OF ANY KIND, EXPRESS OR
// IMPLIED, INCLUDING BUT NOT LIMITED TO THE WARRANTIES OF MERCHANTABILITY,
// FITNESS FOR A PARTICULAR PURPOSE AND NONINFRINGEMENT. IN NO EVENT SHALL THE
// AUTHORS OR COPYRIGHT HOLDERS BE LIABLE FOR ANY CLAIM, DAMAGES OR OTHER
// LIABILITY, WHETHER IN AN ACTION OF CONTRACT, TORT OR OTHERWISE, ARISING FROM,
// OUT OF OR IN CONNECTION WITH THE SOFTWARE OR THE USE OR OTHER DEALINGS IN
// THE SOFTWARE.

package history

import (
	"fmt"
	"strings"
	"time"

	"github.com/pborman/uuid"
	commandpb "go.temporal.io/api/command/v1"
	commonpb "go.temporal.io/api/common/v1"
	enumspb "go.temporal.io/api/enums/v1"
	"go.temporal.io/api/serviceerror"
	taskqueuepb "go.temporal.io/api/taskqueue/v1"

	"go.temporal.io/server/common"
	"go.temporal.io/server/common/backoff"
	"go.temporal.io/server/common/cache"
	"go.temporal.io/server/common/convert"
	"go.temporal.io/server/common/elasticsearch/validator"
	"go.temporal.io/server/common/failure"
	"go.temporal.io/server/common/log"
	"go.temporal.io/server/common/log/tag"
	"go.temporal.io/server/common/metrics"
	"go.temporal.io/server/common/persistence"
)

type (
	commandAttrValidator struct {
<<<<<<< HEAD
		namespaceCache             cache.NamespaceCache
		maxIDLengthLimit           int
		searchAttributesValidator  *validator.SearchAttributesValidator
		defaultActivityRetryPolicy *commonpb.RetryPolicy
=======
		namespaceCache            cache.NamespaceCache
		config                    *Config
		maxIDLengthLimit          int
		searchAttributesValidator *validator.SearchAttributesValidator
>>>>>>> 4485e83f
	}

	workflowSizeChecker struct {
		blobSizeLimitWarn  int
		blobSizeLimitError int

		historySizeLimitWarn  int
		historySizeLimitError int

		historyCountLimitWarn  int
		historyCountLimitError int

		completedID    int64
		mutableState   mutableState
		executionStats *persistence.ExecutionStats
		metricsScope   metrics.Scope
		logger         log.Logger
	}
)

const (
	reservedTaskQueuePrefix = "/__temporal_sys/"
)

func newCommandAttrValidator(
	namespaceCache cache.NamespaceCache,
	config *Config,
	logger log.Logger,
) *commandAttrValidator {
	return &commandAttrValidator{
		namespaceCache:   namespaceCache,
		config:           config,
		maxIDLengthLimit: config.MaxIDLengthLimit(),
		searchAttributesValidator: validator.NewSearchAttributesValidator(
			logger,
			config.ValidSearchAttributes,
			config.SearchAttributesNumberOfKeysLimit,
			config.SearchAttributesSizeOfValueLimit,
			config.SearchAttributesTotalSizeLimit,
		),
		defaultActivityRetryPolicy: fromConfigToActivityRetryPolicy(config.DefaultActivityRetryPolicy()),
	}
}

func newWorkflowSizeChecker(
	blobSizeLimitWarn int,
	blobSizeLimitError int,
	historySizeLimitWarn int,
	historySizeLimitError int,
	historyCountLimitWarn int,
	historyCountLimitError int,
	completedID int64,
	mutableState mutableState,
	executionStats *persistence.ExecutionStats,
	metricsScope metrics.Scope,
	logger log.Logger,
) *workflowSizeChecker {
	return &workflowSizeChecker{
		blobSizeLimitWarn:      blobSizeLimitWarn,
		blobSizeLimitError:     blobSizeLimitError,
		historySizeLimitWarn:   historySizeLimitWarn,
		historySizeLimitError:  historySizeLimitError,
		historyCountLimitWarn:  historyCountLimitWarn,
		historyCountLimitError: historyCountLimitError,
		completedID:            completedID,
		mutableState:           mutableState,
		executionStats:         executionStats,
		metricsScope:           metricsScope,
		logger:                 logger,
	}
}

func (c *workflowSizeChecker) failWorkflowIfPayloadSizeExceedsLimit(
	commandTypeTag metrics.Tag,
	payloadSize int,
	message string,
) (bool, error) {

	executionInfo := c.mutableState.GetExecutionInfo()
	err := common.CheckEventBlobSizeLimit(
		payloadSize,
		c.blobSizeLimitWarn,
		c.blobSizeLimitError,
		executionInfo.NamespaceID,
		executionInfo.WorkflowID,
		executionInfo.RunID,
		c.metricsScope.Tagged(commandTypeTag),
		c.logger,
		tag.BlobSizeViolationOperation(commandTypeTag.Value()),
	)
	if err == nil {
		return false, nil
	}

	attributes := &commandpb.FailWorkflowExecutionCommandAttributes{
		Failure: failure.NewServerFailure(message, true),
	}

	if _, err := c.mutableState.AddFailWorkflowEvent(c.completedID, enumspb.RETRY_STATE_NON_RETRYABLE_FAILURE, attributes); err != nil {
		return false, err
	}

	return true, nil
}

func (c *workflowSizeChecker) failWorkflowSizeExceedsLimit() (bool, error) {
	historyCount := int(c.mutableState.GetNextEventID()) - 1
	historySize := int(c.executionStats.HistorySize)

	if historySize > c.historySizeLimitError || historyCount > c.historyCountLimitError {
		executionInfo := c.mutableState.GetExecutionInfo()
		c.logger.Error("history size exceeds error limit.",
			tag.WorkflowNamespaceID(executionInfo.NamespaceID),
			tag.WorkflowID(executionInfo.WorkflowID),
			tag.WorkflowRunID(executionInfo.RunID),
			tag.WorkflowHistorySize(historySize),
			tag.WorkflowEventCount(historyCount))

		attributes := &commandpb.FailWorkflowExecutionCommandAttributes{
			Failure: failure.NewServerFailure(common.FailureReasonSizeExceedsLimit, true),
		}

		if _, err := c.mutableState.AddFailWorkflowEvent(c.completedID, enumspb.RETRY_STATE_NON_RETRYABLE_FAILURE, attributes); err != nil {
			return false, err
		}
		return true, nil
	}

	if historySize > c.historySizeLimitWarn || historyCount > c.historyCountLimitWarn {
		executionInfo := c.mutableState.GetExecutionInfo()
		c.logger.Warn("history size exceeds warn limit.",
			tag.WorkflowNamespaceID(executionInfo.NamespaceID),
			tag.WorkflowID(executionInfo.WorkflowID),
			tag.WorkflowRunID(executionInfo.RunID),
			tag.WorkflowHistorySize(historySize),
			tag.WorkflowEventCount(historyCount))
		return false, nil
	}

	return false, nil
}

func (v *commandAttrValidator) validateActivityScheduleAttributes(
	namespaceID string,
	targetNamespaceID string,
	attributes *commandpb.ScheduleActivityTaskCommandAttributes,
	runTimeout int32,
) error {

	if err := v.validateCrossNamespaceCall(
		namespaceID,
		targetNamespaceID,
	); err != nil {
		return err
	}

	if attributes == nil {
		return serviceerror.NewInvalidArgument("ScheduleActivityTaskCommandAttributes is not set on command.")
	}

	defaultTaskQueueName := ""
	if _, err := v.validateTaskQueue(attributes.TaskQueue, defaultTaskQueueName); err != nil {
		return err
	}

	if attributes.GetActivityId() == "" {
		return serviceerror.NewInvalidArgument("ActivityId is not set on command.")
	}

	if attributes.ActivityType == nil || attributes.ActivityType.GetName() == "" {
		return serviceerror.NewInvalidArgument("ActivityType is not set on command.")
	}

	if err := v.validateActivityRetryPolicy(attributes); err != nil {
		return err
	}

	if len(attributes.GetActivityId()) > v.maxIDLengthLimit {
		return serviceerror.NewInvalidArgument("ActivityID exceeds length limit.")
	}

	if len(attributes.GetActivityType().GetName()) > v.maxIDLengthLimit {
		return serviceerror.NewInvalidArgument("ActivityType exceeds length limit.")
	}

	if len(attributes.GetNamespace()) > v.maxIDLengthLimit {
		return serviceerror.NewInvalidArgument("Namespace exceeds length limit.")
	}

	// Only attempt to deduce and fill in unspecified timeouts only when all timeouts are non-negative.
	if attributes.GetScheduleToCloseTimeoutSeconds() < 0 || attributes.GetScheduleToStartTimeoutSeconds() < 0 ||
		attributes.GetStartToCloseTimeoutSeconds() < 0 || attributes.GetHeartbeatTimeoutSeconds() < 0 {
		return serviceerror.NewInvalidArgument("A valid timeout may not be negative.")
	}

	validScheduleToClose := attributes.GetScheduleToCloseTimeoutSeconds() > 0
	validScheduleToStart := attributes.GetScheduleToStartTimeoutSeconds() > 0
	validStartToClose := attributes.GetStartToCloseTimeoutSeconds() > 0

	if validScheduleToClose {
		if validScheduleToStart {
			attributes.ScheduleToStartTimeoutSeconds = common.MinInt32(attributes.GetScheduleToStartTimeoutSeconds(),
				attributes.GetScheduleToCloseTimeoutSeconds())
		} else {
			attributes.ScheduleToStartTimeoutSeconds = attributes.GetScheduleToCloseTimeoutSeconds()
		}
		if validStartToClose {
			attributes.StartToCloseTimeoutSeconds = common.MinInt32(attributes.GetStartToCloseTimeoutSeconds(),
				attributes.GetScheduleToCloseTimeoutSeconds())
		} else {
			attributes.StartToCloseTimeoutSeconds = attributes.GetScheduleToCloseTimeoutSeconds()
		}
	} else if validStartToClose {
		// We are in !validScheduleToClose due to the first if above
		attributes.ScheduleToCloseTimeoutSeconds = runTimeout
		if !validScheduleToStart {
			attributes.ScheduleToStartTimeoutSeconds = runTimeout
		}
	} else {
		// Deduction failed as there's not enough information to fill in missing timeouts.
		return serviceerror.NewInvalidArgument("A valid StartToClose or ScheduleToCloseTimeout is not set on command.")
	}
	// ensure activity timeout never larger than workflow timeout
	if runTimeout > 0 {
		if attributes.GetScheduleToCloseTimeoutSeconds() > runTimeout {
			attributes.ScheduleToCloseTimeoutSeconds = runTimeout
		}
		if attributes.GetScheduleToStartTimeoutSeconds() > runTimeout {
			attributes.ScheduleToStartTimeoutSeconds = runTimeout
		}
		if attributes.GetStartToCloseTimeoutSeconds() > runTimeout {
			attributes.StartToCloseTimeoutSeconds = runTimeout
		}
		if attributes.GetHeartbeatTimeoutSeconds() > runTimeout {
			attributes.HeartbeatTimeoutSeconds = runTimeout
		}
	}
	if attributes.GetHeartbeatTimeoutSeconds() > attributes.GetScheduleToCloseTimeoutSeconds() {
		attributes.HeartbeatTimeoutSeconds = attributes.GetScheduleToCloseTimeoutSeconds()
	}
	return nil
}

func (v *commandAttrValidator) validateTimerScheduleAttributes(
	attributes *commandpb.StartTimerCommandAttributes,
) error {

	if attributes == nil {
		return serviceerror.NewInvalidArgument("StartTimerCommandAttributes is not set on command.")
	}
	if attributes.GetTimerId() == "" {
		return serviceerror.NewInvalidArgument("TimerId is not set on command.")
	}
	if len(attributes.GetTimerId()) > v.maxIDLengthLimit {
		return serviceerror.NewInvalidArgument("TimerId exceeds length limit.")
	}
	if attributes.GetStartToFireTimeoutSeconds() <= 0 {
		return serviceerror.NewInvalidArgument("A valid StartToFireTimeoutSeconds is not set on command.")
	}
	return nil
}

func (v *commandAttrValidator) validateActivityCancelAttributes(
	attributes *commandpb.RequestCancelActivityTaskCommandAttributes,
) error {

	if attributes == nil {
		return serviceerror.NewInvalidArgument("RequestCancelActivityTaskCommandAttributes is not set on command.")
	}
	if attributes.GetScheduledEventId() <= 0 {
		return serviceerror.NewInvalidArgument("ScheduledEventId is not set on command.")
	}
	return nil
}

func (v *commandAttrValidator) validateTimerCancelAttributes(
	attributes *commandpb.CancelTimerCommandAttributes,
) error {

	if attributes == nil {
		return serviceerror.NewInvalidArgument("CancelTimerCommandAttributes is not set on command.")
	}
	if attributes.GetTimerId() == "" {
		return serviceerror.NewInvalidArgument("TimerId is not set on command.")
	}
	if len(attributes.GetTimerId()) > v.maxIDLengthLimit {
		return serviceerror.NewInvalidArgument("TimerId exceeds length limit.")
	}
	return nil
}

func (v *commandAttrValidator) validateRecordMarkerAttributes(
	attributes *commandpb.RecordMarkerCommandAttributes,
) error {

	if attributes == nil {
		return serviceerror.NewInvalidArgument("RecordMarkerCommandAttributes is not set on command.")
	}
	if attributes.GetMarkerName() == "" {
		return serviceerror.NewInvalidArgument("MarkerName is not set on command.")
	}
	if len(attributes.GetMarkerName()) > v.maxIDLengthLimit {
		return serviceerror.NewInvalidArgument("MarkerName exceeds length limit.")
	}

	return nil
}

func (v *commandAttrValidator) validateCompleteWorkflowExecutionAttributes(
	attributes *commandpb.CompleteWorkflowExecutionCommandAttributes,
) error {

	if attributes == nil {
		return serviceerror.NewInvalidArgument("CompleteWorkflowExecutionCommandAttributes is not set on command.")
	}
	return nil
}

func (v *commandAttrValidator) validateFailWorkflowExecutionAttributes(
	attributes *commandpb.FailWorkflowExecutionCommandAttributes,
) error {

	if attributes == nil {
		return serviceerror.NewInvalidArgument("FailWorkflowExecutionCommandAttributes is not set on command.")
	}
	if attributes.GetFailure() == nil {
		return serviceerror.NewInvalidArgument("Failure is not set on command.")
	}
	return nil
}

func (v *commandAttrValidator) validateCancelWorkflowExecutionAttributes(
	attributes *commandpb.CancelWorkflowExecutionCommandAttributes,
) error {

	if attributes == nil {
		return serviceerror.NewInvalidArgument("CancelWorkflowExecutionCommandAttributes is not set on command.")
	}
	return nil
}

func (v *commandAttrValidator) validateCancelExternalWorkflowExecutionAttributes(
	namespaceID string,
	targetNamespaceID string,
	attributes *commandpb.RequestCancelExternalWorkflowExecutionCommandAttributes,
) error {

	if err := v.validateCrossNamespaceCall(
		namespaceID,
		targetNamespaceID,
	); err != nil {
		return err
	}

	if attributes == nil {
		return serviceerror.NewInvalidArgument("RequestCancelExternalWorkflowExecutionCommandAttributes is not set on command.")
	}
	if attributes.GetWorkflowId() == "" {
		return serviceerror.NewInvalidArgument("WorkflowId is not set on command.")
	}
	if len(attributes.GetNamespace()) > v.maxIDLengthLimit {
		return serviceerror.NewInvalidArgument("Namespace exceeds length limit.")
	}
	if len(attributes.GetWorkflowId()) > v.maxIDLengthLimit {
		return serviceerror.NewInvalidArgument("WorkflowId exceeds length limit.")
	}
	runID := attributes.GetRunId()
	if runID != "" && uuid.Parse(runID) == nil {
		return serviceerror.NewInvalidArgument("Invalid RunId set on command.")
	}

	return nil
}

func (v *commandAttrValidator) validateSignalExternalWorkflowExecutionAttributes(
	namespaceID string,
	targetNamespaceID string,
	attributes *commandpb.SignalExternalWorkflowExecutionCommandAttributes,
) error {

	if err := v.validateCrossNamespaceCall(
		namespaceID,
		targetNamespaceID,
	); err != nil {
		return err
	}

	if attributes == nil {
		return serviceerror.NewInvalidArgument("SignalExternalWorkflowExecutionCommandAttributes is not set on command.")
	}
	if attributes.Execution == nil {
		return serviceerror.NewInvalidArgument("Execution is nil on command.")
	}
	if attributes.Execution.GetWorkflowId() == "" {
		return serviceerror.NewInvalidArgument("WorkflowId is not set on command.")
	}
	if len(attributes.GetNamespace()) > v.maxIDLengthLimit {
		return serviceerror.NewInvalidArgument("Namespace exceeds length limit.")
	}
	if len(attributes.Execution.GetWorkflowId()) > v.maxIDLengthLimit {
		return serviceerror.NewInvalidArgument("WorkflowId exceeds length limit.")
	}

	targetRunID := attributes.Execution.GetRunId()
	if targetRunID != "" && uuid.Parse(targetRunID) == nil {
		return serviceerror.NewInvalidArgument("Invalid RunId set on command.")
	}
	if attributes.GetSignalName() == "" {
		return serviceerror.NewInvalidArgument("SignalName is not set on command.")
	}

	return nil
}

func (v *commandAttrValidator) validateUpsertWorkflowSearchAttributes(
	namespace string,
	attributes *commandpb.UpsertWorkflowSearchAttributesCommandAttributes,
) error {

	if attributes == nil {
		return serviceerror.NewInvalidArgument("UpsertWorkflowSearchAttributesCommandAttributes is not set on command.")
	}

	if attributes.SearchAttributes == nil {
		return serviceerror.NewInvalidArgument("SearchAttributes is not set on command.")
	}

	if len(attributes.GetSearchAttributes().GetIndexedFields()) == 0 {
		return serviceerror.NewInvalidArgument("IndexedFields is empty on command.")
	}

	return v.searchAttributesValidator.ValidateSearchAttributes(attributes.GetSearchAttributes(), namespace)
}

func (v *commandAttrValidator) validateContinueAsNewWorkflowExecutionAttributes(
	attributes *commandpb.ContinueAsNewWorkflowExecutionCommandAttributes,
	executionInfo *persistence.WorkflowExecutionInfo,
) error {

	if attributes == nil {
		return serviceerror.NewInvalidArgument("ContinueAsNewWorkflowExecutionCommandAttributes is not set on command.")
	}

	// Inherit workflow type from previous execution if not provided on command
	if attributes.WorkflowType == nil || attributes.WorkflowType.GetName() == "" {
		attributes.WorkflowType = &commonpb.WorkflowType{Name: executionInfo.WorkflowTypeName}
	}

	if len(attributes.WorkflowType.GetName()) > v.maxIDLengthLimit {
		return serviceerror.NewInvalidArgument("WorkflowType exceeds length limit.")
	}

	// Inherit Taskqueue from previous execution if not provided on command
	taskQueue, err := v.validateTaskQueue(attributes.TaskQueue, executionInfo.TaskQueue)
	if err != nil {
		return err
	}
	attributes.TaskQueue = taskQueue

	// Reduce runTimeout if it is going to exceed WorkflowExpirationTime
	// Note that this calculation can produce negative result
	// handleCommandContinueAsNewWorkflow must handle negative runTimeout value
	timeoutTime := executionInfo.WorkflowExpirationTime
	if !timeoutTime.IsZero() {
		runTimeout := convert.Int32Ceil(timeoutTime.Sub(time.Now()).Seconds())
		if attributes.GetWorkflowRunTimeoutSeconds() > 0 {
			runTimeout = common.MinInt32(runTimeout, attributes.GetWorkflowRunTimeoutSeconds())
		} else {
			runTimeout = common.MinInt32(runTimeout, executionInfo.WorkflowRunTimeout)
		}
		attributes.WorkflowRunTimeoutSeconds = runTimeout
	} else if attributes.GetWorkflowRunTimeoutSeconds() == 0 {
		attributes.WorkflowRunTimeoutSeconds = executionInfo.WorkflowRunTimeout
	}

	// Inherit workflow task timeout from previous execution if not provided on command
	if attributes.GetWorkflowTaskTimeoutSeconds() <= 0 {
		attributes.WorkflowTaskTimeoutSeconds = executionInfo.DefaultWorkflowTaskTimeout
	}

	// Check next run workflow task delay
	if attributes.GetBackoffStartIntervalInSeconds() < 0 {
		return serviceerror.NewInvalidArgument("BackoffStartInterval is less than 0.")
	}

	namespaceEntry, err := v.namespaceCache.GetNamespaceByID(executionInfo.NamespaceID)
	if err != nil {
		return err
	}
	return v.searchAttributesValidator.ValidateSearchAttributes(attributes.GetSearchAttributes(), namespaceEntry.GetInfo().Name)
}

func (v *commandAttrValidator) validateStartChildExecutionAttributes(
	namespaceID string,
	targetNamespaceID string,
	targetNamespace string,
	attributes *commandpb.StartChildWorkflowExecutionCommandAttributes,
	parentInfo *persistence.WorkflowExecutionInfo,
) error {

	if err := v.validateCrossNamespaceCall(
		namespaceID,
		targetNamespaceID,
	); err != nil {
		return err
	}

	if attributes == nil {
		return serviceerror.NewInvalidArgument("StartChildWorkflowExecutionCommandAttributes is not set on command.")
	}

	if attributes.GetWorkflowId() == "" {
		return serviceerror.NewInvalidArgument("Required field WorkflowId is not set on command.")
	}

	if attributes.WorkflowType == nil || attributes.WorkflowType.GetName() == "" {
		return serviceerror.NewInvalidArgument("Required field WorkflowType is not set on command.")
	}

	if len(attributes.GetNamespace()) > v.maxIDLengthLimit {
		return serviceerror.NewInvalidArgument("Namespace exceeds length limit.")
	}

	if len(attributes.GetWorkflowId()) > v.maxIDLengthLimit {
		return serviceerror.NewInvalidArgument("WorkflowId exceeds length limit.")
	}

	if len(attributes.WorkflowType.GetName()) > v.maxIDLengthLimit {
		return serviceerror.NewInvalidArgument("WorkflowType exceeds length limit.")
	}

	if err := common.ValidateRetryPolicy(attributes.RetryPolicy); err != nil {
		return err
	}

	if err := backoff.ValidateSchedule(attributes.GetCronSchedule()); err != nil {
		return err
	}

	// Inherit taskqueue from parent workflow execution if not provided on command
	taskQueue, err := v.validateTaskQueue(attributes.TaskQueue, parentInfo.TaskQueue)
	if err != nil {
		return err
	}
	attributes.TaskQueue = taskQueue

	attributes.WorkflowExecutionTimeoutSeconds = getWorkflowExecutionTimeout(targetNamespace,
		attributes.GetWorkflowExecutionTimeoutSeconds(), v.config)

	attributes.WorkflowRunTimeoutSeconds = getWorkflowRunTimeout(targetNamespace,
		attributes.GetWorkflowRunTimeoutSeconds(), attributes.GetWorkflowExecutionTimeoutSeconds(), v.config)

	// Inherit workflow task timeout from parent workflow execution if not provided on command
	if attributes.GetWorkflowTaskTimeoutSeconds() <= 0 {
		attributes.WorkflowTaskTimeoutSeconds = parentInfo.DefaultWorkflowTaskTimeout
	}

	return nil
}

func (v *commandAttrValidator) validateTaskQueue(
	taskQueue *taskqueuepb.TaskQueue,
	defaultVal string,
) (*taskqueuepb.TaskQueue, error) {

	if taskQueue == nil {
		taskQueue = &taskqueuepb.TaskQueue{
			Kind: enumspb.TASK_QUEUE_KIND_NORMAL,
		}
	}

	if taskQueue.GetName() == "" {
		if defaultVal == "" {
			return taskQueue, serviceerror.NewInvalidArgument("missing task queue name")
		}
		taskQueue.Name = defaultVal
		return taskQueue, nil
	}

	name := taskQueue.GetName()
	if len(name) > v.maxIDLengthLimit {
		return taskQueue, serviceerror.NewInvalidArgument(fmt.Sprintf("task queue name exceeds length limit of %v", v.maxIDLengthLimit))
	}

	if strings.HasPrefix(name, reservedTaskQueuePrefix) {
		return taskQueue, serviceerror.NewInvalidArgument(fmt.Sprintf("task queue name cannot start with reserved prefix %v", reservedTaskQueuePrefix))
	}

	return taskQueue, nil
}

func (v *commandAttrValidator) validateActivityRetryPolicy(attributes *commandpb.ScheduleActivityTaskCommandAttributes) error {
	if attributes.RetryPolicy == nil {
		attributes.RetryPolicy = v.defaultActivityRetryPolicy
	}

	return common.ValidateRetryPolicy(attributes.RetryPolicy)
}

func (v *commandAttrValidator) validateCrossNamespaceCall(
	namespaceID string,
	targetNamespaceID string,
) error {

	// same name, no check needed
	if namespaceID == targetNamespaceID {
		return nil
	}

	namespaceEntry, err := v.namespaceCache.GetNamespaceByID(namespaceID)
	if err != nil {
		return err
	}

	targetNamespaceEntry, err := v.namespaceCache.GetNamespaceByID(targetNamespaceID)
	if err != nil {
		return err
	}

	// both local namespace
	if !namespaceEntry.IsGlobalNamespace() && !targetNamespaceEntry.IsGlobalNamespace() {
		return nil
	}

	namespaceClusters := namespaceEntry.GetReplicationConfig().Clusters
	targetNamespaceClusters := targetNamespaceEntry.GetReplicationConfig().Clusters

	// one is local namespace, another one is global namespace or both global namespace
	// treat global namespace with one replication cluster as local namespace
	if len(namespaceClusters) == 1 && len(targetNamespaceClusters) == 1 {
		if namespaceClusters[0] == targetNamespaceClusters[0] {
			return nil
		}
		return v.createCrossNamespaceCallError(namespaceEntry, targetNamespaceEntry)
	}
	return v.createCrossNamespaceCallError(namespaceEntry, targetNamespaceEntry)
}

func (v *commandAttrValidator) createCrossNamespaceCallError(
	namespaceEntry *cache.NamespaceCacheEntry,
	targetNamespaceEntry *cache.NamespaceCacheEntry,
) error {
	return serviceerror.NewInvalidArgument(fmt.Sprintf("cannot make cross namespace call between %v and %v", namespaceEntry.GetInfo().Name, targetNamespaceEntry.GetInfo().Name))
}<|MERGE_RESOLUTION|>--- conflicted
+++ resolved
@@ -50,17 +50,11 @@
 
 type (
 	commandAttrValidator struct {
-<<<<<<< HEAD
 		namespaceCache             cache.NamespaceCache
+		config                     *Config
 		maxIDLengthLimit           int
 		searchAttributesValidator  *validator.SearchAttributesValidator
 		defaultActivityRetryPolicy *commonpb.RetryPolicy
-=======
-		namespaceCache            cache.NamespaceCache
-		config                    *Config
-		maxIDLengthLimit          int
-		searchAttributesValidator *validator.SearchAttributesValidator
->>>>>>> 4485e83f
 	}
 
 	workflowSizeChecker struct {
