// Copyright (c) 2017 Uber Technologies, Inc.
//
// Permission is hereby granted, free of charge, to any person obtaining a copy
// of this software and associated documentation files (the "Software"), to deal
// in the Software without restriction, including without limitation the rights
// to use, copy, modify, merge, publish, distribute, sublicense, and/or sell
// copies of the Software, and to permit persons to whom the Software is
// furnished to do so, subject to the following conditions:
//
// The above copyright notice and this permission notice shall be included in
// all copies or substantial portions of the Software.
//
// THE SOFTWARE IS PROVIDED "AS IS", WITHOUT WARRANTY OF ANY KIND, EXPRESS OR
// IMPLIED, INCLUDING BUT NOT LIMITED TO THE WARRANTIES OF MERCHANTABILITY,
// FITNESS FOR A PARTICULAR PURPOSE AND NONINFRINGEMENT. IN NO EVENT SHALL THE
// AUTHORS OR COPYRIGHT HOLDERS BE LIABLE FOR ANY CLAIM, DAMAGES OR OTHER
// LIABILITY, WHETHER IN AN ACTION OF CONTRACT, TORT OR OTHERWISE, ARISING FROM,
// OUT OF OR IN CONNECTION WITH THE SOFTWARE OR THE USE OR OTHER DEALINGS IN
// THE SOFTWARE.

package matching

import (
	"bytes"
	"context"
	"errors"
	"fmt"
	"math"
	"sync"
	"time"

	"github.com/gogo/protobuf/types"
	"github.com/pborman/uuid"
	commonproto "go.temporal.io/temporal-proto/common"
	"go.temporal.io/temporal-proto/enums"
	"go.temporal.io/temporal-proto/serviceerror"
	"go.temporal.io/temporal-proto/workflowservice"

	"github.com/temporalio/temporal/.gen/proto/historyservice"
	"github.com/temporalio/temporal/.gen/proto/matchingservice"
	"github.com/temporalio/temporal/.gen/proto/persistenceblobs"
	"github.com/temporalio/temporal/.gen/proto/token"
	"github.com/temporalio/temporal/client/history"
	"github.com/temporalio/temporal/client/matching"
	"github.com/temporalio/temporal/common"
	"github.com/temporalio/temporal/common/backoff"
	"github.com/temporalio/temporal/common/cache"
	"github.com/temporalio/temporal/common/headers"
	"github.com/temporalio/temporal/common/log"
	"github.com/temporalio/temporal/common/log/tag"
	"github.com/temporalio/temporal/common/membership"
	"github.com/temporalio/temporal/common/metrics"
	"github.com/temporalio/temporal/common/persistence"
	"github.com/temporalio/temporal/common/primitives"
)

// Implements matching.Engine
// TODO: Switch implementation from lock/channel based to a partitioned agent
// to simplify code and reduce possibility of synchronization errors.
type (
	pollerIDCtxKey string
	identityCtxKey string

	// lockableQueryTaskMap maps query TaskID (which is a UUID generated in QueryWorkflow() call) to a channel
	// that QueryWorkflow() will block on. The channel is unblocked either by worker sending response through
	// RespondQueryTaskCompleted() or through an internal service error causing cadence to be unable to dispatch
	// query task to workflow worker.
	lockableQueryTaskMap struct {
		sync.RWMutex
		queryTaskMap map[string]chan *queryResult
	}

	matchingEngineImpl struct {
		taskManager          persistence.TaskManager
		historyService       history.Client
		matchingClient       matching.Client
		tokenSerializer      common.TaskTokenSerializer
		logger               log.Logger
		metricsClient        metrics.Client
		taskListsLock        sync.RWMutex                   // locks mutation of taskLists
		taskLists            map[taskListID]taskListManager // Convert to LRU cache
		config               *Config
		lockableQueryTaskMap lockableQueryTaskMap
		domainCache          cache.DomainCache
		versionChecker       headers.VersionChecker
		keyResolver          membership.ServiceResolver
	}
)

var (
	// EmptyPollForDecisionTaskResponse is the response when there are no decision tasks to hand out
	emptyPollForDecisionTaskResponse = &matchingservice.PollForDecisionTaskResponse{}
	// EmptyPollForActivityTaskResponse is the response when there are no activity tasks to hand out
	emptyPollForActivityTaskResponse   = &matchingservice.PollForActivityTaskResponse{}
	persistenceOperationRetryPolicy    = common.CreatePersistanceRetryPolicy()
	historyServiceOperationRetryPolicy = common.CreateHistoryServiceRetryPolicy()

	// ErrNoTasks is exported temporarily for integration test
	ErrNoTasks    = errors.New("No tasks")
	errPumpClosed = errors.New("Task list pump closed its channel")

	pollerIDKey pollerIDCtxKey = "pollerID"
	identityKey identityCtxKey = "identity"
)

var _ Engine = (*matchingEngineImpl)(nil) // Asserts that interface is indeed implemented

// NewEngine creates an instance of matching engine
func NewEngine(taskManager persistence.TaskManager,
	historyService history.Client,
	matchingClient matching.Client,
	config *Config,
	logger log.Logger,
	metricsClient metrics.Client,
	domainCache cache.DomainCache,
	resolver membership.ServiceResolver,
) Engine {

	return &matchingEngineImpl{
		taskManager:          taskManager,
		historyService:       historyService,
		tokenSerializer:      common.NewProtoTaskTokenSerializer(),
		taskLists:            make(map[taskListID]taskListManager),
		logger:               logger.WithTags(tag.ComponentMatchingEngine),
		metricsClient:        metricsClient,
		matchingClient:       matchingClient,
		config:               config,
		lockableQueryTaskMap: lockableQueryTaskMap{queryTaskMap: make(map[string]chan *queryResult)},
		domainCache:          domainCache,
		versionChecker:       headers.NewVersionChecker(),
		keyResolver:          resolver,
	}
}

func (e *matchingEngineImpl) Start() {
	// As task lists are initialized lazily nothing is done on startup at this point.
}

func (e *matchingEngineImpl) Stop() {
	// Executes Stop() on each task list outside of lock
	for _, l := range e.getTaskLists(math.MaxInt32) {
		l.Stop()
	}
}

func (e *matchingEngineImpl) getTaskLists(maxCount int) (lists []taskListManager) {
	e.taskListsLock.RLock()
	defer e.taskListsLock.RUnlock()
	lists = make([]taskListManager, 0, len(e.taskLists))
	count := 0
	for _, tlMgr := range e.taskLists {
		lists = append(lists, tlMgr)
		count++
		if count >= maxCount {
			break
		}
	}
	return
}

func (e *matchingEngineImpl) String() string {
	// Executes taskList.String() on each task list outside of lock
	buf := new(bytes.Buffer)
	for _, l := range e.getTaskLists(1000) {
		fmt.Fprintf(buf, "\n%s", l.String())
	}
	return buf.String()
}

// Returns taskListManager for a task list. If not already cached gets new range from DB and
// if successful creates one.
func (e *matchingEngineImpl) getTaskListManager(taskList *taskListID, taskListKind enums.TaskListKind) (taskListManager, error) {
	// The first check is an optimization so almost all requests will have a task list manager
	// and return avoiding the write lock
	e.taskListsLock.RLock()
	if result, ok := e.taskLists[*taskList]; ok {
		e.taskListsLock.RUnlock()
		return result, nil
	}
	e.taskListsLock.RUnlock()
	// If it gets here, write lock and check again in case a task list is created between the two locks
	e.taskListsLock.Lock()
	if result, ok := e.taskLists[*taskList]; ok {
		e.taskListsLock.Unlock()
		return result, nil
	}
	e.logger.Info("", tag.LifeCycleStarting, tag.WorkflowTaskListName(taskList.name), tag.WorkflowTaskListType(taskList.taskType))
	mgr, err := newTaskListManager(e, taskList, taskListKind, e.config)
	if err != nil {
		e.taskListsLock.Unlock()
		e.logger.Info("", tag.LifeCycleStartFailed, tag.WorkflowTaskListName(taskList.name), tag.WorkflowTaskListType(taskList.taskType), tag.Error(err))
		return nil, err
	}
	e.taskLists[*taskList] = mgr
	e.taskListsLock.Unlock()
	err = mgr.Start()
	if err != nil {
		e.logger.Info("", tag.LifeCycleStartFailed, tag.WorkflowTaskListName(taskList.name), tag.WorkflowTaskListType(taskList.taskType), tag.Error(err))
		return nil, err
	}
	e.logger.Info("", tag.LifeCycleStarted, tag.WorkflowTaskListName(taskList.name), tag.WorkflowTaskListType(taskList.taskType))
	return mgr, nil
}

// For use in tests
func (e *matchingEngineImpl) updateTaskList(taskList *taskListID, mgr taskListManager) {
	e.taskListsLock.Lock()
	defer e.taskListsLock.Unlock()
	e.taskLists[*taskList] = mgr
}

func (e *matchingEngineImpl) removeTaskListManager(id *taskListID) {
	e.taskListsLock.Lock()
	defer e.taskListsLock.Unlock()
	delete(e.taskLists, *id)
}

// AddDecisionTask either delivers task directly to waiting poller or save it into task list persistence.
func (e *matchingEngineImpl) AddDecisionTask(ctx context.Context, addRequest *matchingservice.AddDecisionTaskRequest) (bool, error) {
	domainID := addRequest.GetDomainUUID()
	taskListName := addRequest.TaskList.GetName()
	taskListKind := addRequest.TaskList.GetKind()

	e.logger.Debug(
		fmt.Sprintf("Received AddDecisionTask for taskList=%v, WorkflowID=%v, RunID=%v, ScheduleToStartTimeout=%v",
			addRequest.TaskList.GetName(),
			addRequest.Execution.GetWorkflowId(),
			addRequest.Execution.GetRunId(),
			addRequest.GetScheduleToStartTimeoutSeconds()))

	taskList, err := newTaskListID(domainID, taskListName, persistence.TaskListTypeDecision)
	if err != nil {
		return false, err
	}

	tlMgr, err := e.getTaskListManager(taskList, taskListKind)
	if err != nil {
		return false, err
	}

	// This needs to move to history see - https://github.com/temporalio/temporal/issues/181
	now := types.TimestampNow()
	expiry := types.TimestampNow()
	expiry.Seconds += int64(addRequest.ScheduleToStartTimeoutSeconds)
	taskInfo := &persistenceblobs.TaskInfo{
		DomainID:    primitives.MustParseUUID(domainID),
		RunID:       primitives.MustParseUUID(addRequest.Execution.GetRunId()),
		WorkflowID:  addRequest.Execution.GetWorkflowId(),
		ScheduleID:  addRequest.GetScheduleId(),
		Expiry:      expiry,
		CreatedTime: now,
	}

	return tlMgr.AddTask(ctx, addTaskParams{
		execution:     addRequest.Execution,
		taskInfo:      taskInfo,
		source:        addRequest.GetSource(),
		forwardedFrom: addRequest.GetForwardedFrom(),
	})
}

// AddActivityTask either delivers task directly to waiting poller or save it into task list persistence.
func (e *matchingEngineImpl) AddActivityTask(ctx context.Context, addRequest *matchingservice.AddActivityTaskRequest) (bool, error) {
	domainID := addRequest.GetDomainUUID()
	sourceDomainID := primitives.MustParseUUID(addRequest.GetSourceDomainUUID())
	runID := primitives.MustParseUUID(addRequest.Execution.GetRunId())
	taskListName := addRequest.TaskList.GetName()
	taskListKind := addRequest.TaskList.GetKind()

	e.logger.Debug(
		fmt.Sprintf("Received AddActivityTask for taskList=%v WorkflowID=%v, RunID=%v",
			taskListName,
			addRequest.Execution.WorkflowId,
			addRequest.Execution.RunId))

	taskList, err := newTaskListID(domainID, taskListName, persistence.TaskListTypeActivity)
	if err != nil {
		return false, err
	}

	tlMgr, err := e.getTaskListManager(taskList, taskListKind)
	if err != nil {
		return false, err
	}

	now := types.TimestampNow()
	expiry := types.TimestampNow()
	expiry.Seconds += int64(addRequest.GetScheduleToStartTimeoutSeconds())
	taskInfo := &persistenceblobs.TaskInfo{
		DomainID:    sourceDomainID,
		RunID:       runID,
		WorkflowID:  addRequest.Execution.GetWorkflowId(),
		ScheduleID:  addRequest.GetScheduleId(),
		CreatedTime: now,
		Expiry:      expiry,
	}

	return tlMgr.AddTask(ctx, addTaskParams{
		execution:     addRequest.Execution,
		taskInfo:      taskInfo,
		source:        addRequest.GetSource(),
		forwardedFrom: addRequest.GetForwardedFrom(),
	})
}

// PollForDecisionTask tries to get the decision task using exponential backoff.
func (e *matchingEngineImpl) PollForDecisionTask(ctx context.Context, req *matchingservice.PollForDecisionTaskRequest) (*matchingservice.PollForDecisionTaskResponse, error) {
	domainID := req.GetDomainUUID()
	pollerID := req.GetPollerID()
	request := req.PollRequest
	taskListName := request.TaskList.GetName()
	e.logger.Debug("Received PollForDecisionTask for taskList", tag.WorkflowTaskListName(taskListName))
pollLoop:
	for {
		err := common.IsValidContext(ctx)
		if err != nil {
			return nil, err
		}
		// Add frontend generated pollerID to context so tasklistMgr can support cancellation of
		// long-poll when frontend calls CancelOutstandingPoll API
		pollerCtx := context.WithValue(ctx, pollerIDKey, pollerID)
		pollerCtx = context.WithValue(pollerCtx, identityKey, request.GetIdentity())
		taskList, err := newTaskListID(domainID, taskListName, persistence.TaskListTypeDecision)
		if err != nil {
			return nil, err
		}
		taskListKind := request.TaskList.GetKind()
		task, err := e.getTask(pollerCtx, taskList, nil, taskListKind)
		if err != nil {
			// TODO: Is empty poll the best reply for errPumpClosed?
			if err == ErrNoTasks || err == errPumpClosed {
				return emptyPollForDecisionTaskResponse, nil
			}
			return nil, err
		}

		e.emitForwardedFromStats(metrics.MatchingPollForDecisionTaskScope, task.isForwarded(), req.GetForwardedFrom())

		if task.isStarted() {
			// tasks received from remote are already started. So, simply forward the response
			return task.pollForDecisionResponse(), nil
		}

		if task.isQuery() {
			task.finish(nil) // this only means query task sync match succeed.

			// for query task, we don't need to update history to record decision task started. but we need to know
			// the NextEventID so front end knows what are the history events to load for this decision task.
			mutableStateResp, err := e.historyService.GetMutableState(ctx, &historyservice.GetMutableStateRequest{
				DomainUUID: req.GetDomainUUID(),
				Execution:  task.workflowExecution(),
			})
			if err != nil {
				// will notify query client that the query task failed
				e.deliverQueryResult(task.query.taskID, &queryResult{internalError: err}) //nolint:errcheck
				return emptyPollForDecisionTaskResponse, nil
			}

			isStickyEnabled := false
			supportsSticky := e.versionChecker.SupportsStickyQuery(mutableStateResp.GetClientImpl(), mutableStateResp.GetClientFeatureVersion()) == nil
			if len(mutableStateResp.StickyTaskList.GetName()) != 0 && supportsSticky {
				isStickyEnabled = true
			}
			resp := &historyservice.RecordDecisionTaskStartedResponse{
				PreviousStartedEventId:    mutableStateResp.PreviousStartedEventId,
				NextEventId:               mutableStateResp.NextEventId,
				WorkflowType:              mutableStateResp.WorkflowType,
				StickyExecutionEnabled:    isStickyEnabled,
				WorkflowExecutionTaskList: mutableStateResp.TaskList,
				BranchToken:               mutableStateResp.CurrentBranchToken,
				StartedEventId:            common.EmptyEventID,
			}
			return e.createPollForDecisionTaskResponse(task, resp), nil
		}

		resp, err := e.recordDecisionTaskStarted(ctx, request, task)
		if err != nil {
			switch err.(type) {
			case *serviceerror.NotFound, *serviceerror.EventAlreadyStarted:
				e.logger.Debug(fmt.Sprintf("Duplicated decision task taskList=%v, taskID=%v",
					taskListName, task.event.TaskID))
				task.finish(nil)
			default:
				task.finish(err)
			}

			continue pollLoop
		}
		task.finish(nil)
		return e.createPollForDecisionTaskResponse(task, resp), nil
	}
}

// pollForActivityTaskOperation takes one task from the task manager, update workflow execution history, mark task as
// completed and return it to user. If a task from task manager is already started, return an empty response, without
// error. Timeouts handled by the timer queue.
func (e *matchingEngineImpl) PollForActivityTask(ctx context.Context, req *matchingservice.PollForActivityTaskRequest) (
	*matchingservice.PollForActivityTaskResponse, error) {
	domainID := req.GetDomainUUID()
	pollerID := req.GetPollerID()
	request := req.PollRequest
	taskListName := request.TaskList.GetName()
	e.logger.Debug("Received PollForActivityTask for taskList", tag.Name(taskListName))
pollLoop:
	for {
		err := common.IsValidContext(ctx)
		if err != nil {
			return nil, err
		}

		taskList, err := newTaskListID(domainID, taskListName, persistence.TaskListTypeActivity)
		if err != nil {
			return nil, err
		}

		var maxDispatch *float64
		if request.TaskListMetadata != nil && request.TaskListMetadata.MaxTasksPerSecond != nil {
			maxDispatch = &request.TaskListMetadata.MaxTasksPerSecond.Value
		}
		// Add frontend generated pollerID to context so tasklistMgr can support cancellation of
		// long-poll when frontend calls CancelOutstandingPoll API
		pollerCtx := context.WithValue(ctx, pollerIDKey, pollerID)
		pollerCtx = context.WithValue(pollerCtx, identityKey, request.GetIdentity())
		taskListKind := request.TaskList.GetKind()
		task, err := e.getTask(pollerCtx, taskList, maxDispatch, taskListKind)
		if err != nil {
			// TODO: Is empty poll the best reply for errPumpClosed?
			if err == ErrNoTasks || err == errPumpClosed {
				return emptyPollForActivityTaskResponse, nil
			}
			return nil, err
		}

		e.emitForwardedFromStats(metrics.MatchingPollForActivityTaskScope, task.isForwarded(), req.GetForwardedFrom())

		if task.isStarted() {
			// tasks received from remote are already started. So, simply forward the response
			return task.pollForActivityResponse(), nil
		}

		resp, err := e.recordActivityTaskStarted(ctx, request, task)
		if err != nil {
			switch err.(type) {
			case *serviceerror.NotFound, *serviceerror.EventAlreadyStarted:
				e.logger.Debug("Duplicated activity task", tag.Name(taskListName), tag.TaskID(task.event.TaskID))
				task.finish(nil)
			default:
				task.finish(err)
			}

			continue pollLoop
		}
		task.finish(nil)
		return e.createPollForActivityTaskResponse(task, resp), nil
	}
}

type queryResult struct {
	workerResponse *matchingservice.RespondQueryTaskCompletedRequest
	internalError  error
}

// QueryWorkflow creates a DecisionTask with query data, send it through sync match channel, wait for that DecisionTask
// to be processed by worker, and then return the query result.
func (e *matchingEngineImpl) QueryWorkflow(ctx context.Context, queryRequest *matchingservice.QueryWorkflowRequest) (*matchingservice.QueryWorkflowResponse, error) {
	domainID := queryRequest.GetDomainUUID()
	taskListName := queryRequest.TaskList.GetName()
	taskListKind := queryRequest.TaskList.GetKind()
	taskList, err := newTaskListID(domainID, taskListName, persistence.TaskListTypeDecision)
	if err != nil {
		return nil, err
	}

	tlMgr, err := e.getTaskListManager(taskList, taskListKind)
	if err != nil {
		return nil, err
	}
	taskID := uuid.New()
	resp, err := tlMgr.DispatchQueryTask(ctx, taskID, queryRequest)

	// if get response or error it means that query task was handled by forwarding to another matching host
	// this remote host's result can be returned directly
	if resp != nil || err != nil {
		return resp, err
	}

	// if get here it means that dispatch of query task has occurred locally
	// must wait on result channel to get query result
	queryResultCh := make(chan *queryResult, 1)
	e.lockableQueryTaskMap.put(taskID, queryResultCh)
	defer e.lockableQueryTaskMap.delete(taskID)

	select {
	case result := <-queryResultCh:
		if result.internalError != nil {
			return nil, result.internalError
		}

		workerResponse := result.workerResponse
		// if query was intended as consistent query check to see if worker supports consistent query
		if queryRequest.GetQueryRequest().GetQueryConsistencyLevel() == enums.QueryConsistencyLevelStrong {
			if err := e.versionChecker.SupportsConsistentQuery(
				workerResponse.GetCompletedRequest().GetWorkerVersionInfo().GetImpl(),
				workerResponse.GetCompletedRequest().GetWorkerVersionInfo().GetFeatureVersion()); err != nil {
				// TODO: this error is swallowed and client gets "deadline exceeded" instead.
				return nil, err
			}
		}

		switch workerResponse.GetCompletedRequest().GetCompletedType() {
		case enums.QueryTaskCompletedTypeCompleted:
			return &matchingservice.QueryWorkflowResponse{QueryResult: workerResponse.GetCompletedRequest().GetQueryResult()}, nil
		case enums.QueryTaskCompletedTypeFailed:
			return nil, serviceerror.NewQueryFailed(workerResponse.GetCompletedRequest().GetErrorMessage())
		default:
			return nil, serviceerror.NewInternal("unknown query completed type")
		}
	case <-ctx.Done():
		return nil, ctx.Err()
	}
}

func (e *matchingEngineImpl) RespondQueryTaskCompleted(ctx context.Context, request *matchingservice.RespondQueryTaskCompletedRequest) error {
	if err := e.deliverQueryResult(request.GetTaskID(), &queryResult{workerResponse: request}); err != nil {
		e.metricsClient.IncCounter(metrics.MatchingRespondQueryTaskCompletedScope, metrics.RespondQueryTaskFailedCounter)
		return err
	}
	return nil
}

func (e *matchingEngineImpl) deliverQueryResult(taskID string, queryResult *queryResult) error {
	queryResultCh, ok := e.lockableQueryTaskMap.get(taskID)
	if !ok {
		return serviceerror.NewInternal("query task not found, or already expired")
	}
	queryResultCh <- queryResult
	return nil
}

func (e *matchingEngineImpl) CancelOutstandingPoll(ctx context.Context, request *matchingservice.CancelOutstandingPollRequest) error {
	domainID := request.GetDomainUUID()
	taskListType := request.GetTaskListType()
	taskListName := request.TaskList.GetName()
	pollerID := request.GetPollerID()

	taskList, err := newTaskListID(domainID, taskListName, taskListType)
	if err != nil {
		return err
	}
	taskListKind := request.TaskList.GetKind()
	tlMgr, err := e.getTaskListManager(taskList, taskListKind)
	if err != nil {
		return err
	}

	tlMgr.CancelPoller(pollerID)
	return nil
}

func (e *matchingEngineImpl) DescribeTaskList(ctx context.Context, request *matchingservice.DescribeTaskListRequest) (*matchingservice.DescribeTaskListResponse, error) {
	domainID := request.GetDomainUUID()
	taskListType := persistence.TaskListTypeDecision
	if request.DescRequest.GetTaskListType() == enums.TaskListTypeActivity {
		taskListType = persistence.TaskListTypeActivity
	}
	taskListName := request.DescRequest.TaskList.GetName()
	taskList, err := newTaskListID(domainID, taskListName, taskListType)
	if err != nil {
		return nil, err
	}
	taskListKind := request.DescRequest.TaskList.GetKind()
	tlMgr, err := e.getTaskListManager(taskList, taskListKind)
	if err != nil {
		return nil, err
	}

	return tlMgr.DescribeTaskList(request.DescRequest.GetIncludeTaskListStatus()), nil
}

func (e *matchingEngineImpl) ListTaskListPartitions(ctx context.Context, request *matchingservice.ListTaskListPartitionsRequest) (*matchingservice.ListTaskListPartitionsResponse, error) {
	activityTaskListInfo, err := e.listTaskListPartitions(request, persistence.TaskListTypeActivity)
	if err != nil {
		return nil, err
	}
	decisionTaskListInfo, err := e.listTaskListPartitions(request, persistence.TaskListTypeDecision)
	if err != nil {
		return nil, err
	}
	resp := matchingservice.ListTaskListPartitionsResponse{
		ActivityTaskListPartitions: activityTaskListInfo,
		DecisionTaskListPartitions: decisionTaskListInfo,
	}
	return &resp, nil
}

func (e *matchingEngineImpl) listTaskListPartitions(request *matchingservice.ListTaskListPartitionsRequest, taskListType int32) ([]*commonproto.TaskListPartitionMetadata, error) {
	partitions, err := e.getAllPartitions(
		request.GetDomain(),
		*request.TaskList,
		taskListType,
	)
	if err != nil {
		return nil, err
	}
	partitionHostInfo := make([]*commonproto.TaskListPartitionMetadata, len(partitions))

	if err != nil {
		return nil, err
	}
	for _, partition := range partitions {
		if host, err := e.getHostInfo(partition); err != nil {
			partitionHostInfo = append(partitionHostInfo,
				&commonproto.TaskListPartitionMetadata{
					Key:           partition,
					OwnerHostName: host,
				})
		}
	}
	return partitionHostInfo, nil
}

func (e *matchingEngineImpl) getHostInfo(partitionKey string) (string, error) {
	host, err := e.keyResolver.Lookup(partitionKey)
	if err != nil {
		return "", err
	}
	return host.GetAddress(), nil
}

func (e *matchingEngineImpl) getAllPartitions(
	domain string,
	taskList commonproto.TaskList,
	taskListType int32,
) ([]string, error) {
	var partitionKeys []string
	domainID, err := e.domainCache.GetDomainID(domain)
	if err != nil {
		return partitionKeys, err
	}
	taskListID, err := newTaskListID(domainID, taskList.GetName(), persistence.TaskListTypeDecision)
	rootPartition := taskListID.GetRoot()

	partitionKeys = append(partitionKeys, rootPartition)

	nWritePartitions := e.config.GetTasksBatchSize
	n := nWritePartitions(domain, rootPartition, taskListType)
	if n <= 0 {
		return partitionKeys, nil
	}

	for i := 1; i < n; i++ {
		partitionKeys = append(partitionKeys, fmt.Sprintf("%v%v/%v", taskListPartitionPrefix, rootPartition, i))
	}

	return partitionKeys, nil
}

// Loads a task from persistence and wraps it in a task context
func (e *matchingEngineImpl) getTask(
	ctx context.Context, taskList *taskListID, maxDispatchPerSecond *float64, taskListKind enums.TaskListKind,
) (*internalTask, error) {
	tlMgr, err := e.getTaskListManager(taskList, taskListKind)
	if err != nil {
		return nil, err
	}
	return tlMgr.GetTask(ctx, maxDispatchPerSecond)
}

func (e *matchingEngineImpl) unloadTaskList(id *taskListID) {
	e.taskListsLock.Lock()
	tlMgr, ok := e.taskLists[*id]
	if ok {
		delete(e.taskLists, *id)
	}
	e.taskListsLock.Unlock()
	if ok {
		tlMgr.Stop()
	}
}

// Populate the decision task response based on context and scheduled/started events.
func (e *matchingEngineImpl) createPollForDecisionTaskResponse(
	task *internalTask,
	historyResponse *historyservice.RecordDecisionTaskStartedResponse,
) *matchingservice.PollForDecisionTaskResponse {

	var serializedToken []byte
	if task.isQuery() {
		// for a query task
		queryRequest := task.query.request
		taskToken := &token.QueryTask{
			DomainId: queryRequest.DomainUUID,
			TaskList: queryRequest.TaskList.Name,
			TaskId:   task.query.taskID,
		}
		serializedToken, _ = e.tokenSerializer.SerializeQueryTaskToken(taskToken)
	} else {
		taskToken := &token.Task{
			DomainId:        task.event.Data.DomainID,
			WorkflowId:      task.event.Data.WorkflowID,
			RunId:           task.event.Data.RunID,
			ScheduleId:      historyResponse.GetScheduledEventId(),
			ScheduleAttempt: historyResponse.GetAttempt(),
		}
		serializedToken, _ = e.tokenSerializer.Serialize(taskToken)
		if task.responseC == nil {
			scope := e.metricsClient.Scope(metrics.MatchingPollForDecisionTaskScope)
			ct, _ := types.TimestampFromProto(task.event.Data.CreatedTime)
			scope.Tagged(metrics.DomainTag(task.domainName)).RecordTimer(metrics.AsyncMatchLatency, time.Since(ct))
		}
	}

	response := common.CreateMatchingPollForDecisionTaskResponse(
		historyResponse,
		task.workflowExecution(),
		serializedToken)
	if task.query != nil {
		response.Query = task.query.request.QueryRequest.Query
	}
	response.BacklogCountHint = task.backlogCountHint
	return response
}

// Populate the activity task response based on context and scheduled/started events.
func (e *matchingEngineImpl) createPollForActivityTaskResponse(
	task *internalTask,
	historyResponse *historyservice.RecordActivityTaskStartedResponse,
) *matchingservice.PollForActivityTaskResponse {

	scheduledEvent := historyResponse.ScheduledEvent
	if scheduledEvent.GetActivityTaskScheduledEventAttributes() == nil {
		panic("GetActivityTaskScheduledEventAttributes is not set")
	}
	attributes := scheduledEvent.GetActivityTaskScheduledEventAttributes()
	if attributes.ActivityId == "" {
		panic("ActivityTaskScheduledEventAttributes.ActivityID is not set")
	}
	if task.responseC == nil {
		scope := e.metricsClient.Scope(metrics.MatchingPollForActivityTaskScope)
<<<<<<< HEAD
		ct, _ := types.TimestampFromProto(task.event.Data.CreatedTime)
		scope.Tagged(metrics.DomainTag(task.domainName)).RecordTimer(metrics.AsyncMatchLatency, time.Since(ct))
	}

	taskToken := &token.Task{
		DomainId:        task.event.Data.DomainID,
		WorkflowId:      task.event.Data.WorkflowID,
		RunId:           task.event.Data.RunID,
		ScheduleId:      task.event.Data.ScheduleID,
=======
		scope.Tagged(metrics.DomainTag(task.domainName)).RecordTimer(metrics.AsyncMatchLatency, time.Since(task.event.CreatedTime))
	}

	response := &workflow.PollForActivityTaskResponse{}
	response.ActivityId = attributes.ActivityId
	response.ActivityType = attributes.ActivityType
	response.Header = attributes.Header
	response.Input = attributes.Input
	response.WorkflowExecution = task.workflowExecution()
	response.ScheduledTimestampOfThisAttempt = historyResponse.ScheduledTimestampOfThisAttempt
	response.ScheduledTimestamp = common.Int64Ptr(*scheduledEvent.Timestamp)
	response.ScheduleToCloseTimeoutSeconds = common.Int32Ptr(*attributes.ScheduleToCloseTimeoutSeconds)
	response.StartedTimestamp = historyResponse.StartedTimestamp
	response.StartToCloseTimeoutSeconds = common.Int32Ptr(*attributes.StartToCloseTimeoutSeconds)
	response.HeartbeatTimeoutSeconds = common.Int32Ptr(*attributes.HeartbeatTimeoutSeconds)

	token := &common.TaskToken{
		DomainID:        task.event.DomainID,
		WorkflowID:      task.event.WorkflowID,
		WorkflowType:    historyResponse.WorkflowType.GetName(),
		RunID:           task.event.RunID,
		ScheduleID:      task.event.ScheduleID,
>>>>>>> 3973b054
		ScheduleAttempt: historyResponse.GetAttempt(),
		ActivityID:      attributes.GetActivityId(),
		ActivityType:    attributes.GetActivityType().GetName(),
	}

	serializedToken, _ := e.tokenSerializer.Serialize(taskToken)

	return &matchingservice.PollForActivityTaskResponse{
		ActivityId:                      attributes.ActivityId,
		ActivityType:                    attributes.ActivityType,
		Header:                          attributes.Header,
		Input:                           attributes.Input,
		WorkflowExecution:               task.workflowExecution(),
		ScheduledTimestampOfThisAttempt: historyResponse.ScheduledTimestampOfThisAttempt,
		ScheduledTimestamp:              scheduledEvent.Timestamp,
		ScheduleToCloseTimeoutSeconds:   attributes.ScheduleToCloseTimeoutSeconds,
		StartedTimestamp:                historyResponse.StartedTimestamp,
		StartToCloseTimeoutSeconds:      attributes.StartToCloseTimeoutSeconds,
		HeartbeatTimeoutSeconds:         attributes.HeartbeatTimeoutSeconds,
		TaskToken:                       serializedToken,
		Attempt:                         int32(taskToken.ScheduleAttempt),
		HeartbeatDetails:                historyResponse.HeartbeatDetails,
		WorkflowType:                    historyResponse.WorkflowType,
		WorkflowDomain:                  historyResponse.WorkflowDomain,
	}
}

func (e *matchingEngineImpl) recordDecisionTaskStarted(
	ctx context.Context,
	pollReq *workflowservice.PollForDecisionTaskRequest,
	task *internalTask,
) (*historyservice.RecordDecisionTaskStartedResponse, error) {
	request := &historyservice.RecordDecisionTaskStartedRequest{
		DomainUUID:        primitives.UUIDString(task.event.Data.DomainID),
		WorkflowExecution: task.workflowExecution(),
		ScheduleId:        task.event.Data.ScheduleID,
		TaskId:            task.event.TaskID,
		RequestId:         uuid.New(),
		PollRequest:       pollReq,
	}
	var resp *historyservice.RecordDecisionTaskStartedResponse
	op := func() error {
		var err error
		resp, err = e.historyService.RecordDecisionTaskStarted(ctx, request)
		return err
	}
	err := backoff.Retry(op, historyServiceOperationRetryPolicy, func(err error) bool {
		switch err.(type) {
		case *serviceerror.NotFound, *serviceerror.EventAlreadyStarted:
			return false
		}
		return true
	})
	return resp, err
}

func (e *matchingEngineImpl) recordActivityTaskStarted(
	ctx context.Context,
	pollReq *workflowservice.PollForActivityTaskRequest,
	task *internalTask,
) (*historyservice.RecordActivityTaskStartedResponse, error) {
	request := &historyservice.RecordActivityTaskStartedRequest{
		DomainUUID:        primitives.UUIDString(task.event.Data.DomainID),
		WorkflowExecution: task.workflowExecution(),
		ScheduleId:        task.event.Data.ScheduleID,
		TaskId:            task.event.TaskID,
		RequestId:         uuid.New(),
		PollRequest:       pollReq,
	}
	var resp *historyservice.RecordActivityTaskStartedResponse
	op := func() error {
		var err error
		resp, err = e.historyService.RecordActivityTaskStarted(ctx, request)
		return err
	}
	err := backoff.Retry(op, historyServiceOperationRetryPolicy, func(err error) bool {
		switch err.(type) {
		case *serviceerror.NotFound, *serviceerror.EventAlreadyStarted:
			return false
		}
		return true
	})
	return resp, err
}

func (e *matchingEngineImpl) emitForwardedFromStats(scope int, isTaskForwarded bool, pollForwardedFrom string) {
	isPollForwarded := len(pollForwardedFrom) > 0
	switch {
	case isTaskForwarded && isPollForwarded:
		e.metricsClient.IncCounter(scope, metrics.RemoteToRemoteMatchCounter)
	case isTaskForwarded:
		e.metricsClient.IncCounter(scope, metrics.RemoteToLocalMatchCounter)
	case isPollForwarded:
		e.metricsClient.IncCounter(scope, metrics.LocalToRemoteMatchCounter)
	default:
		e.metricsClient.IncCounter(scope, metrics.LocalToLocalMatchCounter)
	}
}

func (m *lockableQueryTaskMap) put(key string, value chan *queryResult) {
	m.Lock()
	defer m.Unlock()
	m.queryTaskMap[key] = value
}

func (m *lockableQueryTaskMap) get(key string) (chan *queryResult, bool) {
	m.RLock()
	defer m.RUnlock()
	result, ok := m.queryTaskMap[key]
	return result, ok
}

func (m *lockableQueryTaskMap) delete(key string) {
	m.Lock()
	defer m.Unlock()
	delete(m.queryTaskMap, key)
}<|MERGE_RESOLUTION|>--- conflicted
+++ resolved
@@ -737,7 +737,6 @@
 	}
 	if task.responseC == nil {
 		scope := e.metricsClient.Scope(metrics.MatchingPollForActivityTaskScope)
-<<<<<<< HEAD
 		ct, _ := types.TimestampFromProto(task.event.Data.CreatedTime)
 		scope.Tagged(metrics.DomainTag(task.domainName)).RecordTimer(metrics.AsyncMatchLatency, time.Since(ct))
 	}
@@ -747,32 +746,8 @@
 		WorkflowId:      task.event.Data.WorkflowID,
 		RunId:           task.event.Data.RunID,
 		ScheduleId:      task.event.Data.ScheduleID,
-=======
-		scope.Tagged(metrics.DomainTag(task.domainName)).RecordTimer(metrics.AsyncMatchLatency, time.Since(task.event.CreatedTime))
-	}
-
-	response := &workflow.PollForActivityTaskResponse{}
-	response.ActivityId = attributes.ActivityId
-	response.ActivityType = attributes.ActivityType
-	response.Header = attributes.Header
-	response.Input = attributes.Input
-	response.WorkflowExecution = task.workflowExecution()
-	response.ScheduledTimestampOfThisAttempt = historyResponse.ScheduledTimestampOfThisAttempt
-	response.ScheduledTimestamp = common.Int64Ptr(*scheduledEvent.Timestamp)
-	response.ScheduleToCloseTimeoutSeconds = common.Int32Ptr(*attributes.ScheduleToCloseTimeoutSeconds)
-	response.StartedTimestamp = historyResponse.StartedTimestamp
-	response.StartToCloseTimeoutSeconds = common.Int32Ptr(*attributes.StartToCloseTimeoutSeconds)
-	response.HeartbeatTimeoutSeconds = common.Int32Ptr(*attributes.HeartbeatTimeoutSeconds)
-
-	token := &common.TaskToken{
-		DomainID:        task.event.DomainID,
-		WorkflowID:      task.event.WorkflowID,
-		WorkflowType:    historyResponse.WorkflowType.GetName(),
-		RunID:           task.event.RunID,
-		ScheduleID:      task.event.ScheduleID,
->>>>>>> 3973b054
 		ScheduleAttempt: historyResponse.GetAttempt(),
-		ActivityID:      attributes.GetActivityId(),
+		ActivityId:      attributes.GetActivityId(),
 		ActivityType:    attributes.GetActivityType().GetName(),
 	}
 
